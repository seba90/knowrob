--- conflicted
+++ resolved
@@ -15,11 +15,7 @@
  */
 
 task wrapper(type: Wrapper) {
-<<<<<<< HEAD
-    gradleVersion = '2.14.1'
-=======
     gradleVersion = '2.2.1'
->>>>>>> 94a8f7e8
 }
 
 buildscript {
