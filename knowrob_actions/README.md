knowrob_actions
===

The purpose of this module is (1) to provide a Prolog interface to access knowledge encoded using KnowRob's action model; and (2) to provide some inference rules that exploit knowledge encoded using this model.

### Action model

In KnowRob, an *Action* is defined as an *Event* where at least one agent that participates in the event executes a *Task* which is typically defined in a *Plan*. Tasks are used to classify actions, similar to how roles are used to classify objects within some situational context. There may be multiple plans defining the same task which is useful to capture different ways to achieve the same goal. The distinction between *Action* and *Task* is further important as it enables us to put individual tasks into discourse without referring to a particular execution of them (i.e. an *Action*). This is needed because a *Plan* is a generalization of action executions, abstracting away from individual objects that were involved by only referring to the roles they have played.

**Plans** are used to structure tasks, asserting how they are composed of steps and in which order they should be executed. KnowRob supports relations from Allen's Interval Algebra to assert ordering constraints between steps, and also allows to only specify partial ordering. Each step of a plan is a task itself, and may also be defined by some plan(s). However, the action model of KnowRob allows to go deeper by decomposing a task into *phases*. A phase is a *Process* or *State* that occurs during task execution which includes force dynamic events, and motions. Processes are classified by one of the *ProcessType* concepts, and states are classified by one of the *Gestallt* concepts defined in the model.

<p align="center">
<img src="img/plan.png" width="500">
</p>

**Roles** are used to classify objects that participate in some event. This includes the agent that performed the action, tools that were used, objects that were affected, as well as locations of interest. KnowRob defines a taxonomy of roles with the most general concepts being *Patient*, *Instrument*, and *Location*. The list of concepts defined below is comprehensive but might not be complete. However, it provides a rich labelset to classify objects in the scope of an activity. They are further used to implicitely encode pre-conditions of plan executions as the existence of objects that are potential filler of the roles is required.

<p align="center">
<img src="img/classification.png" width="400">
</p>

### Action planning

The action model asserts the structure of tasks via plans that decompose them into different steps and phases. Plans further assert a partial ordering between these constituents from which possible sequences of step and phase occurences that would manifest a plan execution can be derived.

To infer possible sequences of steps for a given plan, the following can be used:

    workflow_sequence(+Plan, ?Steps)

This will internally build up a, so called, endpoint sequence graph (ESG), a datastructure that captures temporal relations between event endpoints (i.e. when they start and when they end), and from which all possible sequences can be sampled.

More generally, to read all the steps and phases of a plan, and temporal constraints between them, the following can be used:

    workflow_constituents(+Plan, -Constituents, -Constraints)

Where *Constraints* is a list of binary relations between steps/phases of the plan, for example, the constraint `<(A,B)` means that the occurance of an event of type *A* is strictly before the occurance of an event of type *B*.

### Action detection

A library of plans can be casted as grammar for a parser that yields actions from observed event endpoints which are used as tokens for the parser. This can be used to classify activities given evidence that is more easy to observe such as state changes, contact events, and motions.

A parser can be created given a list of plans:

    parser_create(Parser,[
        ptest:'Grasping_WF0',
        ptest:'Lifting_WF0',
        ....
    ])

Which will create ESG's for each of the plans.

The parser runs in its own thread which can be started by calling `parser_start/1`. Once started, tokens can be added to the parser using the predicate `parser_push_token/2`. When done, the parser can be stopped again by calling `parser_stop/1`. This will synchronize all threads, and block until the parser thread exits. A second variant `parser_stop/2` provides the remaining parser output in its second argument.

<<<<<<< HEAD
    parser_start(Parser),
    parser_push_token(Parser,tok(0.0,c, -(ptest:'Touching'), ['TestHand','TestObject']),
    ...
    parser_stop(Parser,Outputs).

The default mode of the parser is that it yields all actions that are detected no matter if they conflict with each other (i.e. because they provide different interpretations of the same event). However, the predicate `parser_start/2` allows to switch to another mode by setting the *compose* flag in the option list which is the second argument of the predicate. This flag causes the parser to compose individual actions into an activity without conflicting actions.
=======
    detect_activity(Parser,[
        tok(0.0,c, -(ptest:'Touching'),        ['TestHand','TestObject']),
        tok(0.9,a, -(ptest:'Supporting'),      ['TestTable','TestObject']),
        ...],
        DetectedActivity).
>>>>>>> bbb7bda7

### Action execution

From the perspective of the knowledge base, some steps in plans may be atomic, meaning that there is no plan further structuring them. KnowRob further allows to specify how such tasks are to be executed by calling a computational method such as a predicate in the knowledge base, or a service within a ROS communication graph.
This is useful in case the knowledge base needs to send commands to remote methods, or to support the parametrization of such calls by relating the arguments of the method to situational context.

The execution of "atomic" actions is axiomatized using a particular type of plan called *ActionExecutionPlan*. Action execution plans are used to relate roles and parameters of the situational context to inputs and outputs of the computational method that performs the execution.

Let's say we have an execution plan *rdf_has_plan* defined for the `rdf_has/3` predicate. To execute the plan, the following code can be used:

    execute_plan('rdf_has_plan',_{},OutputDicts,_)

In this case, the `rdf_has/3` predicate would be called with none of the arguments grounded since an empty dict is provided as second argument (which provides an initial grounding). *OutputDicts* is a lazy list of all possible groundings, i.e., triples in the knowledge base in this case. The keys in each dict are concepts, and the values are the entities they classify.

### Action effects

The effects of actions on objects are derived from the roles the objects play during the action. For example, whenever an object plays the role of being the *AlteredObject* one of its qualities is being altered to some level. Hence the effect of the action is an alteration of the region of the quality which may be automatically updated by KnowRob after the action has been executed. Other distinct cases are objects being destroyed or created in which case KnowRob updates the lifetime of them, and objects being combined, included, or excluded in which case KnowRob may update relations between these objects.

The predicate `action_effect/2` relates an action (or task) to its effects, for example:

    action_effect(pancake:'CrackingAnEgg', destroyed(pancake:'Egg'))

This states that some *Egg* is destroyed when *CrackingAnEgg* tasks are executed. It is also possible to query for tasks that have certain effects by calling this predicate with the first argument ungrounded:

    action_effect(Tsk, destroyed(pancake:'Egg'))

Which corresponds to the question *how can eggs be destroyed*. Finally, with the second argument ungrounded, all known effects of the task are inferred.

Some action effects may imply new relations, for example, that one object is part of another after the action has been performed. Consequently, KnowRob also provides a predicate to maintain these relations automatically based on the roles objects play during the action. To infer and assert these relations, the predicate `action_effects_apply/2` can be used, for example:

    action_effects_apply(pancake:'CrackingAnEgg',_{
      'DestroyedObject': 'Egg_0'
    })

Note that "destroying" an object in KnowRob does not mean that knowledge about it disappears. Each object has an associated lifetime, and an event that destroys some object determines the end of its lifetime rather then vanishing its existence in the knwoledge base.<|MERGE_RESOLUTION|>--- conflicted
+++ resolved
@@ -51,20 +51,12 @@
 
 The parser runs in its own thread which can be started by calling `parser_start/1`. Once started, tokens can be added to the parser using the predicate `parser_push_token/2`. When done, the parser can be stopped again by calling `parser_stop/1`. This will synchronize all threads, and block until the parser thread exits. A second variant `parser_stop/2` provides the remaining parser output in its second argument.
 
-<<<<<<< HEAD
     parser_start(Parser),
     parser_push_token(Parser,tok(0.0,c, -(ptest:'Touching'), ['TestHand','TestObject']),
     ...
     parser_stop(Parser,Outputs).
 
 The default mode of the parser is that it yields all actions that are detected no matter if they conflict with each other (i.e. because they provide different interpretations of the same event). However, the predicate `parser_start/2` allows to switch to another mode by setting the *compose* flag in the option list which is the second argument of the predicate. This flag causes the parser to compose individual actions into an activity without conflicting actions.
-=======
-    detect_activity(Parser,[
-        tok(0.0,c, -(ptest:'Touching'),        ['TestHand','TestObject']),
-        tok(0.9,a, -(ptest:'Supporting'),      ['TestTable','TestObject']),
-        ...],
-        DetectedActivity).
->>>>>>> bbb7bda7
 
 ### Action execution
 
